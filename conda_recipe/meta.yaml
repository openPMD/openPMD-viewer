--- conflicted
+++ resolved
@@ -1,8 +1,4 @@
-<<<<<<< HEAD
-{% set version = "0.9.0" %}
-=======
-{% set version = "0.8.1" %}
->>>>>>> 1e70045b
+{% set version = "1.0.0" %}
 
 package:
   name: openpmd_viewer
