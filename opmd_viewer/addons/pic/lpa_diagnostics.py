--- conflicted
+++ resolved
@@ -438,12 +438,8 @@
         return(current, info)
 
     def get_laser_envelope( self, t=None, iteration=None, pol=None, m='all',
-<<<<<<< HEAD
-                            freq_filter=40, index='center', theta=0,
-                            slicing_dir=None, slicing=0., plot=False, **kw ):
-=======
-                            index='center', theta=0, slicing_dir='y', plot=False, **kw ):
->>>>>>> eed000a3
+                            index='center', theta=0, slicing=0,
+                            slicing_dir=None, plot=False, **kw ):
         """
         Calculate a laser field by filtering out high frequencies. Can either
         return the envelope slice-wise or a full 2D envelope.
