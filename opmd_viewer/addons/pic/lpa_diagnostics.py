"""
This file is part of the openPMD-viewer.

This file contains diagnostics relevant for laser-plasma acceleration

Copyright 2015-2016, openPMD-viewer contributors
Authors: Soeren Jalas, Remi Lehe
License: 3-Clause-BSD-LBNL
"""

# Class that inherits from OpenPMDTimeSeries, and implements
# some standard diagnostics (emittance, etc.)
from opmd_viewer import OpenPMDTimeSeries, FieldMetaInformation
import numpy as np
import scipy.constants as const
from scipy.optimize import curve_fit
from opmd_viewer.openpmd_timeseries.plotter import check_matplotlib
try:
    import matplotlib.pyplot as plt
except ImportError:
    # Any error will be caught later by `check_matplotlib`
    pass


class LpaDiagnostics( OpenPMDTimeSeries ):

    def __init__( self, path_to_dir, check_all_files=True ):
        """
        Initialize an OpenPMD time series with various methods to diagnose the
        data

        Parameter
        ---------
        path_to_dir : string
            The path to the directory where the openPMD files are.
            For the moment, only HDF5 files are supported. There should be
            one file per iteration, and the name of the files should end
            with the iteration number, followed by '.h5' (e.g. data0005000.h5)

        check_all_files: bool, optional
            Check that all the files in the timeseries are consistent
            (i.e. that they contain the same fields and particles,
            with the same metadata)
            For fast access to the files, this can be changed to False.
        """
        OpenPMDTimeSeries.__init__( self, path_to_dir,
                                    check_all_files=check_all_files )

    def get_mean_gamma( self, t=None, iteration=None, species=None,
                        select=None ):
        """
        Calculate the mean gamma and standard deviation according to the
        particle weights

        Parameters
        ----------
        t : float (in seconds), optional
            Time at which to obtain the data (if this does not correspond to
            an available file, the last file before `t` will be used)
            Either `t` or `iteration` should be given by the user.

        iteration : int
            The iteration at which to obtain the data
            Either `t` or `iteration` should be given by the user.

        species : string
            Particle species to use for calculations

        select : dict, optional
            Either None or a dictionary of rules
            to select the particles, of the form
            'x' : [-4., 10.]   (Particles having x between -4 and 10 microns)
            'z' : [0, 100] (Particles having x between 0 and 100 microns)

        Returns
        -------
        A tuple of floats with:
        - mean weighted gamma
        - weighted standard deviation of gamma
        """
        # Get particle data
        ux, uy, uz, w = self.get_particle(
            var_list=['ux', 'uy', 'uz', 'w'], select=select,
            species=species, t=t, iteration=iteration )
        # Calculate Lorentz factor for all particles
        gamma = np.sqrt(1 + ux ** 2 + uy ** 2 + uz ** 2)
        # Calculate weighted mean and average
        try:
            # Calculate mean gamma for selected particles
            mean_gamma = np.average(gamma, weights=w)
        except ZeroDivisionError:
            # If selection is empty or all particles have weight zero,
            # return NaN
            mean_gamma = np.nan
        std_gamma = w_std(gamma, w)
        # Return the result
        return( mean_gamma, std_gamma )

    def get_sigma_gamma_slice(self, dz, t=None, iteration=None, species=None,
                              select=None, plot=False, **kw):
        """
        Calculate the standard deviation of gamma for particles in z-slices of
        width dz

        Parameters
        ----------
        dz : float (in micrometers)
            Width of slices in which to calculate sigma gamma

        t : float (in seconds), optional
            Time at which to obtain the data (if this does not correspond to
            an available file, the last file before `t` will be used)
            Either `t` or `iteration` should be given by the user.

        iteration : int
            The iteration at which to obtain the data
            Either `t` or `iteration` should be given by the user.

        species : string
            Particle species to use for calculations

        select : dict, optional
            Either None or a dictionary of rules
            to select the particles, of the form
            'x' : [-4., 10.]   (Particles having x between -4 and 10 microns)
            'z' : [0, 100] (Particles having x between 0 and 100 microns)

        plot : bool, optional
           Whether to plot the requested quantity

        **kw : dict, otional
           Additional options to be passed to matplotlib's `plot` method

        Returns
        -------
        A tuple of arrays:
        - Sigma gamma in each slice
        - Central z position of each slice

        """
        z, uz, ux, uy, w = self.get_particle(t=t, species=species,
            select=select, var_list=['z', 'uz', 'ux', 'uy', 'w'],
            iteration=iteration)
        # Calculate gamma of each particle
        gamma = np.sqrt(1 + (uz ** 2 + ux ** 2 + uy ** 2))
        z0 = min(z)
        zend = max(z)
        N = int((zend - z0) / dz)
        spreads = np.zeros(N + 1)
        z_pos = np.linspace(z0, zend, N + 1)
        zi = z0 + dz / 2.
        i = 0
        # Iterate over slices and calculate sigma gamma
        while zi < zend:
            z_filter = (z > zi - dz / 2.) & (z < zi + dz / 2.)
            spreads[i] = w_std(gamma[z_filter], w[z_filter])
            zi += dz
            i += 1
        # Plot the result if needed
        if plot:
            check_matplotlib()
            iteration = self.iterations[ self._current_i ]
            time_fs = 1.e15 * self.t[ self._current_i ]
            plt.plot(z_pos, spreads, **kw)
            plt.title("Slice energy spread at %.1f fs   (iteration %d)"
                % (time_fs, iteration), fontsize=self.plotter.fontsize)
            plt.xlabel('$z \;(\mu m)$', fontsize=self.plotter.fontsize)
            plt.ylabel('$\sigma_\gamma (\Delta_z=%s\mu m)$' % dz,
                       fontsize=self.plotter.fontsize)
        return(spreads, z_pos)

    def get_charge( self, t=None, iteration=None, species=None, select=None ):
        """
        Calculate the charge of the selcted particles.

        Parameters
        ----------
        t : float (in seconds), optional
            Time at which to obtain the data (if this does not correspond to
            an available file, the last file before `t` will be used)
            Either `t` or `iteration` should be given by the user.

        iteration : int
            The iteration at which to obtain the data
            Either `t` or `iteration` should be given by the user.

        species : string
            Particle species to use for calculations

        select : dict, optional
            Either None or a dictionary of rules
            to select the particles, of the form
            'x' : [-4., 10.]   (Particles having x between -4 and 10 microns)
            'z' : [0, 100] (Particles having x between 0 and 100 microns)

        Returns
        -------
        A float with the electric charge of the selected particles in Coulomb
        """
        # Get particle data
        w, q = self.get_particle( var_list=['w', 'charge'], species=species,
            select=select, t=t, iteration=iteration )
        # Calculate charge
        charge = np.sum(w * q)
        # Return the result
        return( charge )

    def get_divergence( self, t=None, iteration=None, species=None,
                        select=None ):
        """
        Calculate the divergence of the selected particles.

        Parameters
        ----------
        t : float (in seconds), optional
            Time at which to obtain the data (if this does not correspond to
            an available file, the last file before `t` will be used)
            Either `t` or `iteration` should be given by the user.

        iteration : int
            The iteration at which to obtain the data
            Either `t` or `iteration` should be given by the user.

        species : string
            Particle species to use for calculations

        select : dict, optional
            Either None or a dictionary of rules
            to select the particles, of the form
            'x' : [-4., 10.]   (Particles having x between -4 and 10 microns)
            'z' : [0, 100] (Particles having x between 0 and 100 microns)

        Returns
        -------
        A tuple with:
        - divergence in x plane in rad
        - divergence in y plane in rad
        """
        # Get particle data
        ux, uy, uz, w = self.get_particle( var_list=['ux', 'uy', 'uz', 'w'],
                                           t=t, iteration=iteration,
                                           species=species, select=select )
        # Calculate divergence
        div_x = w_std( np.arctan2(ux, uz), w )
        div_y = w_std( np.arctan2(uy, uz), w )
        # Return the result
        return( div_x, div_y )

    def get_emittance(self, t=None, iteration=None, species=None,
                      select=None, kind='normalized', description='projected',
                      nslices=0, slice_coordinate='z', slice_range=None):
        """
        Calculate the RMS emittance.
        (See K Floetmann: Some basic features of beam emittance. PRSTAB 2003)

        Parameters
        ----------
        t : float (in seconds), optional
            Time at which to obtain the data (if this does not correspond to
            an available file, the last file before `t` will be used)
            Either `t` or `iteration` should be given by the user.

        iteration : int
            The iteration at which to obtain the data
            Either `t` or `iteration` should be given by the user.

        species : string
            Particle species to use for calculations

        select : dict, optional
            Either None or a dictionary of rules to select the particles,
            of the form:
            'x' : [-4., 10.]   (Particles having x between -4 and 10 microns);
            'z' : [0, 100] (Particles having x between 0 and 100 microns).

        kind : string, optional
            Kind of emittance to be computed. Can be 'normalized' or 'trace'.

        description : string, optional
            Type of emittance to be computed. Available options:
               - 'projected' : projected emittance
               - 'all-slices' : emittance within slices taken along the z
                              direction
               - 'slice-averaged' : slice emittance averaged over all slices.

        nslices : integer, optional
            Number of slices to compute slice emittance. Required if
            description='slice-average' or 'all-slices'.

        slice_coordinate: string, optional
            Phase space coordinate in which to calculate the slice emittance.
            Needs to be in the openPMD dataset. Default is 'z' i.e. silcing
            along the longitudinal coordinate of the bunch.

        slice_range : float, optional
            Range in 'slice_coordinate', used to calculate slice positions
            when nslices>1. Slice emittance is calculated from
            mean(slice_coordinate) - slice_range/2 to
            mean(slice_coordinate) + slice_range/2
            By default, it is 4 times the standard deviation
            of 'slice_coordinate'.

        Returns
        -------
        If description='projected' or 'slice-averaged':
            - beam emittance in the x plane (pi m rad)
            - beam emittance in the y plane (pi m rad)
        If description='all-slices':
            - A 1d array with beam emittance in the x plane
              (pi m rad) for each slice
            - A 1d array with beam emittance in the y plane
              (pi m rad) for each slice
            - A 1d array with number of electrons in each slice
            - A FieldMetaInformation object with the slice centers along
              'slice_coordinate'
        """
        if kind not in ['normalized', 'trace']:
            raise ValueError('Argument `kind` not recognized.')
        if description not in ['projected', 'slice-averaged', 'all-slices']:
            raise ValueError('Argument `description` not recognized.')
        # Whether to compute slice emittance
        do_slice_emittance = ( description in ['slice-averaged',
                                               'all-slices'] )
        if do_slice_emittance and not nslices > 0:
            raise ValueError(
                'nslices must be given if `description`=' + description + '.')
        # Get particle data
        x, y, z, ux, uy, uz, w = self.get_particle(
            var_list=['x', 'y', 'z', 'ux', 'uy', 'uz', 'w'], t=t,
            iteration=iteration, species=species, select=select )
        x *= 1.e-6
        y *= 1.e-6
        # Normalized or trace-space emittance
        if kind == 'normalized':
            ux = ux
            uy = uy
        if kind == 'trace':
            ux = ux / uz
            uy = uy / uz
        # Again get data over which the slice emittance is calculated
        slice_data, w = self.get_particle(
            var_list=[slice_coordinate, 'w'], t=t,
            iteration=iteration, species=species, select=select )
        # Calculate slice emittance
        if do_slice_emittance:
            # Get slice locations
            beam_ave = w_ave(slice_data, w)
            # Center
            # z = z - zavg
            if slice_range is None:
                std = w_std(slice_data, w)
                slice_range = 4 * std
            bins = np.linspace( beam_ave - slice_range / 2,
                                beam_ave + slice_range / 2, nslices + 1 )
            binwidth = bins[1] - bins[0]
            slice_centers = bins[:-1] + .5 * binwidth
            # Initialize slice emittance arrays
            emit_slice_x = np.zeros(len(slice_centers))
            emit_slice_y = np.zeros(len(slice_centers))
            slice_weights = np.zeros(len(slice_centers))
            # Loop over slices
            for i in range(nslices):
                # Get emittance in this slice
<<<<<<< HEAD
                current_slice = np.logical_and((slice_data < bins[i + 1]),
                                               (slice_data > bins[i]))
                slice_weights[i] = np.sum(w[current_slice])
                if slice_weights[i] > 0:
=======
                current_slice = (np.abs(z - slice_centers[count]) <= binwidth)
                slice_weights[count] = np.sum(w[current_slice])
                if slice_weights[count] > 0:
>>>>>>> b5a3a351
                    emit_x, emit_y = emittance_from_coord(
                        x[current_slice], y[current_slice],
                        ux[current_slice], uy[current_slice],
                        w[current_slice])
                    emit_slice_x[i] = emit_x
                    emit_slice_y[i] = emit_y
            if description == 'all-slices':
                # Info object with central position of the slices
                info = FieldMetaInformation( {0: slice_coordinate},
                            (nslices,), grid_spacing=(slice_range / nslices, ),
                            grid_unitSI=1, position=(0,),
                            global_offset=(slice_centers[0],))
                return (emit_slice_x, emit_slice_y,
                        slice_weights, info)
            else:
                emit_x = w_ave(emit_slice_x, slice_weights)
                emit_y = w_ave(emit_slice_y, slice_weights)
                return emit_x, emit_y
        else:
            return emittance_from_coord(x, y, ux, uy, w)

    def get_current( self, t=None, iteration=None, species=None, select=None,
                     bins=100, plot=False, **kw ):
        """
        Calculate the electric current along the z-axis for selected particles.

        Parameters
        ----------
         t : float (in seconds), optional
            Time at which to obtain the data (if this does not correspond to
            an available file, the last file before `t` will be used)
            Either `t` or `iteration` should be given by the user

        iteration : int
            The iteration at which to obtain the data
            Either `t` or `iteration` should be given by the user

        species : string
            Particle species to use for calculations

        select : dict, optional
            Either None or a dictionary of rules
            to select the particles, of the form
            'x' : [-4., 10.]   (Particles having x between -4 and 10 microns)
            'z' : [0, 100] (Particles having x between 0 and 100 microns)

        bins : int, optional
            Number of bins along the z-axis in which to calculate the current

        plot : bool, optional
           Whether to plot the requested quantity

        **kw : dict, otional
           Additional options to be passed to matplotlib's `plot` method
        Returns
        -------
        A tuple of arrays containig
        - The current in each bin in Ampere
        - A FieldMetaInformation object
          (see object's docstring for more details)

        """
        # Get particle data
        z, uz, uy, ux, w, q = self.get_particle(
            var_list=['z', 'uz', 'uy', 'ux', 'w', 'charge'],
            t=t, iteration=iteration,
            species=species, select=select )
        # Calculate Lorentz factor for all particles
        gamma = np.sqrt(1 + ux ** 2 + uy ** 2 + uz ** 2)
        # Calculate particle velocities
        vz = uz / gamma * const.c
        # Length to be seperated in bins
        len_z = np.max(z) - np.min(z)
        vzq_sum, _ = np.histogram(z, bins=bins, weights=(vz * w * q))
        # Calculete the current in each bin
        current = np.abs(vzq_sum * bins / (len_z * 1.e-6))
        # Info object with central position of the bins
        info = FieldMetaInformation( {0: 'z'}, current.shape,
            grid_spacing=(len_z / bins, ), grid_unitSI=1,
            global_offset=(np.min(z) + len_z / bins / 2,), position=(0,))
        # Plot the result if needed
        if plot:
            check_matplotlib()
            iteration = self.iterations[ self._current_i ]
            time_fs = 1.e15 * self.t[ self._current_i ]
            plt.plot( info.z, current, **kw)
            plt.title("Current at %.1f fs   (iteration %d)"
                % (time_fs, iteration ), fontsize=self.plotter.fontsize)
            plt.xlabel('$z \;(\mu m)$', fontsize=self.plotter.fontsize)
            plt.ylabel('$I \;(A)$', fontsize=self.plotter.fontsize)
        # Return the current and bin centers
        return(current, info)

    def get_laser_envelope( self, t=None, iteration=None, pol=None, m='all',
                            freq_filter=40, index='center', theta=0,
                            slicing_dir='y', plot=False, **kw ):
        """
        Calculate a laser field by filtering out high frequencies. Can either
        return the envelope slice-wise or a full 2D envelope.

        Parameters
        ----------
        t : float (in seconds), optional
            Time at which to obtain the data (if this does not correspond to
            an available file, the last file before `t` will be used)
            Either `t` or `iteration` should be given by the user.

        iteration : int
            The iteration at which to obtain the data
            Either `t` or `iteration` should be given by the user.

        pol : string
            Polarization of the field. Options are 'x', 'y'

        m : int or str, optional
           Only used for thetaMode geometry
           Either 'all' (for the sum of all the modes)
           or an integer (for the selection of a particular mode)

        freq_filter : float, optional
            Range of frequencies in percent which to filter: Frequencies higher
            than freq_filter/100 times the dominant frequencies will be
            filtered out

        index : int or str, optional
            Transversal index of the slice from which to calculate the envelope
            Default is 'center', using the center slice.
            Use 'all' to calculate a full 2D envelope

        theta : float, optional
           Only used for thetaMode geometry
           The angle of the plane of observation, with respect to the x axis

        slicing_dir : str, optional
           Only used for 3dcartesian geometry
           The direction along which to slice the data
           Either 'x', 'y'

        plot : bool, optional
           Whether to plot the requested quantity

        **kw : dict, otional
           Additional options to be passed to matplotlib's `plot`(1D) or
           `imshow` (2D) method

        Returns
        -------
        A tuple with:
        - Envelope data (1D or 2D array)
        - A FieldMetaInformation object
        """
        # Check if polarization has been entered
        if pol is None:
            raise ValueError('The `pol` argument is missing or erroneous.')
        # Get field data
        field = self.get_field( t=t, iteration=iteration, field='E',
                                coord=pol, theta=theta, m=m,
                                slicing_dir=slicing_dir )
        info = field[1]
        if index == 'all':
            # Filter the full 2D array
            envelope = self._fft_filter(field[0], freq_filter)
        elif index == 'center':
            # Filter the central slice (1D array)
            field_slice = field[0][int( field[0].shape[0] / 2), :]
            envelope = self._fft_filter(field_slice, freq_filter)
        else:
            # Filter the requested slice (2D array)
            field_slice = field[0][index, :]
            envelope = self._fft_filter(field_slice, freq_filter)

        # Restrict the metainformation to 1d if needed
        if index != 'all':
            info.restrict_to_1Daxis( info.axes[1] )

        # Plot the result if needed
        if plot:
            check_matplotlib()
            iteration = self.iterations[ self._current_i ]
            time_fs = 1.e15 * self.t[ self._current_i ]
            if index != 'all':
                plt.plot( 1.e6 * info.z, envelope, **kw)
                plt.ylabel('$E_%s \;(V/m)$' % pol,
                           fontsize=self.plotter.fontsize)
            else:
                plt.imshow( envelope, extent=1.e6 * info.imshow_extent,
                            aspect='auto', **kw)
                plt.colorbar()
                plt.ylabel('$%s \;(\mu m)$' % pol,
                            fontsize=self.plotter.fontsize)
            plt.title("Laser envelope at %.1f fs   (iteration %d)"
                % (time_fs, iteration ), fontsize=self.plotter.fontsize)
            plt.xlabel('$z \;(\mu m)$', fontsize=self.plotter.fontsize)
        # Return the result
        return( envelope, info )

    def _fft_filter(self, field, freq_filter):
        """
        Filters out high frequencies in input data. Frequencies higher than
        freq_filter / 100 times the dominant frequency will be filtered.

        Parameters
        ----------
        field : 1D array or 2D array
            Array with input data in time/space domain
            When a 2D array is provided, filtering is performed along
            the last dimension.

        freq_filter : float
            Frequency range in percent around the dominant frequency which will
            not be filtered out

        Returns
        -------
        A 1D array or 2D array with filtered input data in time/space domain
        """
        # Number of sample points along the filtered direction
        N = field.shape[-1]
        fft_freqs = np.fft.fftfreq(N)
        # Fourier transform of the field
        fft_field = np.fft.fft(field, axis=-1)
        # Find central frequency
        # (the code below works for both 1D and 2D arrays, and finds
        # the global maximum across all dimensions in the case of the 2D array)
        central_freq_i = np.unravel_index( np.argmax( np.abs(fft_field) ),
                dims=fft_field.shape )[-1]
        if central_freq_i > int( N / 2 ):
            # Wrap index around, if it turns out to be in the
            # negative-frequency part of the fft range
            central_freq_i = N - central_freq_i
        central_freq = fft_freqs[central_freq_i]
        # Filter frequencies higher than central_freq * freq_filter/100
        filter_bound = central_freq * freq_filter / 100.
        # Find index from where to filter
        filter_i = np.argmin(np.abs(filter_bound - fft_freqs))
        filter_freq_range_i = central_freq_i - filter_i
        # Write filtered FFT array
        filtered_fft = np.zeros_like( field, dtype=np.complex )
        # - Indices in the original fft array
        i_fft_min = central_freq_i - filter_freq_range_i
        i_fft_max = central_freq_i + filter_freq_range_i
        # - Indices in the new filtered array
        i_filter_min = int(N / 2) - filter_freq_range_i
        i_filter_max = int(N / 2) + filter_freq_range_i
        if field.ndim == 2:
            filtered_fft[ :, i_filter_min:i_filter_max] = \
                2 * fft_field[ :, i_fft_min:i_fft_max ]
        elif field.ndim == 1:
            filtered_fft[ i_filter_min:i_filter_max] = \
                2 * fft_field[ i_fft_min:i_fft_max ]
        # Calculate inverse FFT of filtered FFT array (along the last axis)
        envelope = np.abs( np.fft.ifft(
            np.fft.fftshift( filtered_fft, axes=-1 ), axis=-1 ) )

        # Return the result
        return( envelope )

    def get_main_frequency( self, t=None, iteration=None, pol=None, m='all',
                            method='max'):
        """
        Calculate the angular frequency of a laser pulse.

        Parameters
        ----------
        t : float (in seconds), optional
            Time at which to obtain the data (if this does not correspond to
            an available file, the last file before `t` will be used)
            Either `t` or `iteration` should be given by the user.

        iteration : int
            The iteration at which to obtain the data
            Either `t` or `iteration` should be given by the user.

        pol : string
            Polarization of the field. Options are 'x', 'y'

        m : int or str, optional
           Only used for thetaMode geometry
           Either 'all' (for the sum of all the modes)
           or an integer (for the selection of a particular mode)

        method : string, optional
            Method which is used to calculate the frequency of the pulse
            'fit' : Fit a Gaussian curve to find central frequency
            'max' : Take frequency with highest intensity in the spectrum

        Returns
        -------
        A float with mean angular frequency
        """
        # Extract the spectrum
        spectrum, info = self.get_spectrum( t, iteration, pol, m )

        # Calculate the main frequency
        # Use the maximum
        i_max = np.argmax( spectrum )
        omega0 = info.omega[i_max]
        if method == 'max':
            return( omega0 )
        # Gaussian fit
        elif method == 'fit':
            # Guess start values for fit
            f0 = omega0
            fmax = np.amax( spectrum )
            fsigma = info.omegamax - info.omegamin
            params, _ = curve_fit( gaussian_profile, info.omega,
                                   spectrum, p0=[f0, fmax, fsigma])
            return( params[0] )
        else:
            raise ValueError('Unknown method: {:s}'.format(method))

    def get_spectrum( self, t=None, iteration=None, pol=None,
                      m='all', plot=False, **kw ):
        """
        Return the spectrum of the laser
        (Absolute value of the Fourier transform of the fields.)

        Parameters
        ----------
        t : float (in seconds), optional
            Time at which to obtain the data (if this does not correspond to
            an available file, the last file before `t` will be used)
            Either `t` or `iteration` should be given by the user.

        iteration : int
            The iteration at which to obtain the data
            Either `t` or `iteration` should be given by the user.

        pol : string
            Polarization of the field. Options are 'x', 'y'

        m : int or str, optional
           Only used for thetaMode geometry
           Either 'all' (for the sum of all the modes)
           or an integer (for the selection of a particular mode)

        plot: bool, optional
           Whether to plot the data

        **kw : dict, otional
           Additional options to be passed to matplotlib's `plot` method

        Returns
        -------
        A tuple with:
            - The 1D spectrum on axis
            - A FieldMetaInformation object
        """
        # Check if polarization has been entered
        if pol not in ['x', 'y']:
            raise ValueError('The `pol` argument is missing or erroneous.')
        if pol == 'x':
            slicing_dir = 'y'
            theta = 0
        else:
            slicing_dir = 'x'
            theta = np.pi / 2.

        # Get field data
        field, info = self.get_field( t=t, iteration=iteration, field='E',
                                coord=pol, theta=theta, m=m,
                                slicing_dir=slicing_dir )
        # Get central field lineout
        field1d = field[ int( field.shape[0] / 2 ), :]
        # FFT of 1d data
        dt = (info.z[1] - info.z[0]) / const.c  # Integration step for the FFT
        fft_field = np.fft.fft(field1d) * dt
        # Take half of the data (positive frequencies only)
        spectrum = abs( fft_field[ : int( len(fft_field) / 2 ) ] )
        # Create a FieldMetaInformation object
        T = (info.zmax - info.zmin) / const.c
        spect_info = FieldMetaInformation( {0: 'omega'}, spectrum.shape,
            grid_spacing=( 2 * np.pi / T, ), grid_unitSI=1,
            global_offset=(0,), position=(0,))

        # Plot the field if required
        if plot:
            check_matplotlib()
            iteration = self.iterations[ self._current_i ]
            time_fs = 1.e15 * self.t[ self._current_i ]
            plt.plot( spect_info.omega, spectrum, **kw )
            plt.xlabel('$\omega \; (rad.s^{-1})$',
                       fontsize=self.plotter.fontsize )
            plt.ylabel('Spectrum', fontsize=self.plotter.fontsize )
            plt.title("Spectrum at %.1f fs   (iteration %d)"
                % (time_fs, iteration ), fontsize=self.plotter.fontsize)
        return( spectrum, spect_info )

    def get_a0( self, t=None, iteration=None, pol=None ):
        """
        Gives the laser strength a0 given by a0 = Emax * e / (me * c * omega)

        Parameters
        ----------
        t : float (in seconds), optional
            Time at which to obtain the data (if this does not correspond to
            an available file, the last file before `t` will be used)
            Either `t` or `iteration` should be given by the user.

        iteration : int
            The iteration at which to obtain the data
            Either `t` or `iteration` should be given by the user.

        pol : string
            Polarization of the field. Options are 'x', 'y'

        Returns
        -------
        Float with normalized vector potential a0
        """
        if pol not in ['x', 'y']:
            raise ValueError('The `pol` argument is missing or erroneous.')

        if pol == 'x':
            slicing_dir = 'y'
            theta = 0
        else:
            slicing_dir = 'x'
            theta = np.pi / 2.
        # Get the peak field from field envelope
        Emax = np.amax(self.get_laser_envelope(t=t, iteration=iteration,
                                               pol=pol, theta=theta,
                                               slicing_dir=slicing_dir)[0])
        # Get mean frequency
        omega = self.get_main_frequency(t=t, iteration=iteration, pol=pol)
        # Calculate a0
        a0 = Emax * const.e / (const.m_e * const.c * omega)
        return( a0 )

    def get_ctau( self, t=None, iteration=None, pol=None, method='fit' ):
        """
        Calculate the length of a (gaussian) laser pulse. Here 'length' means
        the 'longitudinal waist' (i.e sqrt(2) * sigma_z).

        Parameters
        ----------
        t : float (in seconds), optional
            Time at which to obtain the data (if this does not correspond to
            an available file, the last file before `t` will be used)
            Either `t` or `iteration` should be given by the user.

        iteration : int
            The iteration at which to obtain the data
            Either `t` or `iteration` should be given by the user.

        pol : string
            Polarization of the field. Options are 'x', 'y'

        method : str, optional
           The method which is used to compute ctau
           'fit': Gaussian fit of the longitudinal profile
           'rms': RMS radius, weighted by the longitudinal profile
           ('rms' tends to give more weight to the "wings" of the pulse)

        Returns
        -------
        Float with ctau in meters
        """
        if pol not in ['x', 'y']:
            raise ValueError('The `pol` argument is missing or erroneous.')
        if pol == 'x':
            slicing_dir = 'y'
            theta = 0
        else:
            slicing_dir = 'x'
            theta = np.pi / 2.
        # Get the field envelope
        E, info = self.get_laser_envelope(t=t, iteration=iteration,
                                            pol=pol, theta=theta,
                                            slicing_dir=slicing_dir)
        # Calculate ctau with RMS value
        ctau = np.sqrt(2) * w_std(info.z, E)
        if method == 'rms':
            return( ctau )

        # Calculate ctau from Gaussian fit
        elif method == 'fit':
            # Start value for E0 and x0 in fit
            E0 = np.amax( E )
            z0 = info.z[np.argmax( E )]
            # Perform the fit
            params, _ = curve_fit( gaussian_profile, info.z,
                                   E, p0=[ z0, E0, ctau ])
            return( params[2] )

        else:
            raise ValueError('Unknown method: {:s}'.format(method))

    def get_laser_waist( self, t=None, iteration=None, pol=None, theta=0,
                         slicing_dir='y', method='fit' ):
        """
        Calculate the waist of a (gaussian) laser pulse. ( sqrt(2) * sigma_r)

        Parameters
        ----------
        t : float (in seconds), optional
            Time at which to obtain the data (if this does not correspond to
            an available file, the last file before `t` will be used)
            Either `t` or `iteration` should be given by the user.

        iteration : int
            The iteration at which to obtain the data
            Either `t` or `iteration` should be given by the user.

        pol : string
            Polarization of the field. Options are 'x', 'y'

        theta : float, optional
           Only used for thetaMode geometry
           The angle of the plane of observation, with respect to the x axis

        slicing_dir : str, optional
           Only used for 3dcartesian geometry
           The direction along which to slice the data
           Either 'x', 'y'

        method : str, optional
           The method which is used to compute the waist
           'fit': Gaussian fit of the transverse profile
           'rms': RMS radius, weighted by the transverse profile
           ('rms' tends to give more weight to the "wings" of the pulse)

        Returns
        -------
        Float with laser waist in meters
        """
        # Get the field envelope
        field, info = self.get_laser_envelope(t=t, iteration=iteration,
                                                pol=pol, index='all',
                                                slicing_dir=slicing_dir,
                                                theta=theta)
        # Find the indices of the maximum field, and
        # pick the corresponding transverse slice
        itrans_max, iz_max = np.unravel_index(
            np.argmax( field ), dims=field.shape )
        trans_slice = field[ :, iz_max ]
        # Get transverse positons
        trans_pos = getattr(info, info.axes[0])

        # Compute waist with RMS value
        # (serves as initial guess when method=='fit')
        w0 = np.sqrt(2) * w_std(trans_pos, trans_slice)
        if method == 'rms':
            return( w0 )

        # Compute waist with Gaussian fit
        elif method == 'fit':
            # Get initial guess for the amplitude
            E0 = field[ itrans_max, iz_max ]
            # Assume that the pulse is centered
            x0 = 0
            # Perform the fit
            params, _ = curve_fit( gaussian_profile, trans_pos,
                                   trans_slice, p0=[x0, E0, w0 ])
            return( params[2] )

        else:
            raise ValueError('Unknown method: {:s}'.format(method))

    def get_spectrogram( self, t=None, iteration=None, pol=None, theta=0,
                          slicing_dir='y', plot=False, **kw ):
        """
        Calculates the spectrogram of a laserpulse, by the FROG method.

        Mathematically:
        $$ s(\omega, \tau) = | \int_{-\infty}^{\infty} E(t) |E(t-\tau)|^2
            \exp( -i\omega t) dt |^2 $$
        See Trebino, R: Frequency Resolved Optical Gating: The measurements of
        Ultrashort Laser Pulses: year 2000: formula 5.2

        The time is centered around the laser pulse.

        Parameters
        ----------
        t : float (in seconds), optional
            Time at which to obtain the data (if this does not correspond to
            an available file, the last file before `t` will be used)
            Either `t` or `iteration` should be given by the user.

        iteration : int
            The iteration at which to obtain the data
            Either `t` or `iteration` should be given by the user.

        pol : string
            Polarization of the laser field. Options are 'x', 'y'

        plot: bool, optional
            Whether to plot the spectrogram

        **kw : dict, otional
           Additional options to be passed to matplotlib's `imshow` method

        Returns
        -------
        - A 2d array with spectrogram
        - info : a FieldMetaInformation object
           (see the corresponding docstring)
        """
        # Get the field envelope
        env, _ = self.get_laser_envelope(t=t, iteration=iteration, pol=pol)
        # Get the field
        E, info = self.get_field( t=t, iteration=iteration, field='E',
                                    coord=pol, theta=theta,
                                    slicing_dir=slicing_dir )
        # Get central slice
        E = E[ int(E.shape[0] / 2), :]
        Nz = len(E)
        # Get time domain of the data
        tmin = info.zmin / const.c
        tmax = info.zmax / const.c
        T = tmax - tmin
        dt = T / Nz
        # Normalize the Envelope
        env /= np.sqrt(np.trapz(env ** 2, dx=dt))
        # Allocate array for the gating function and the spectrogran
        E_shift = np.zeros_like(E)
        spectrogram = np.zeros((2 * Nz, Nz))
        # Loop over the time variable of the spectrogram
        for i in range( Nz * 2):
            itau = i % Nz
            # Shift the E field and fill the rest with zeros
            if i < Nz:
                E_shift[:itau] = env[ Nz - itau: Nz]
                E_shift[itau:] = 0
            else:
                E_shift[itau:] = env[: Nz - itau]
                E_shift[:itau] = 0
            EE = E * E_shift ** 2
            fft_EE = np.fft.fft(EE)
            spectrogram[i, :] = np.abs(fft_EE) ** 2
        # Rotate and flip array to have input form of imshow
        spectrogram = np.flipud(np.rot90(spectrogram[:, int(Nz / 2):]))
        # Find the time at which the wigner transform is the highest
        maxi, maxj = np.unravel_index(spectrogram.argmax(), spectrogram.shape)
        tmin = -(T - T / spectrogram.shape[1] * maxj)
        info = FieldMetaInformation( {0: 'omega', 1: 't'}, spectrogram.shape,
            grid_spacing=( 2 * np.pi / T, dt / 2. ), grid_unitSI=1,
            global_offset=(0, tmin), position=(0, 0))

        # Plot the result if needed
        if plot:
            check_matplotlib()
            iteration = self.iterations[ self._current_i ]
            time_fs = 1.e15 * self.t[ self._current_i ]
            plt.imshow( spectrogram, extent=info.imshow_extent, aspect='auto',
                        **kw)
            plt.title("Spectrogram at %.1f fs   (iteration %d)"
                % (time_fs, iteration ), fontsize=self.plotter.fontsize)
            plt.xlabel('$t \;(s)$', fontsize=self.plotter.fontsize )
            plt.ylabel('$\omega \;(rad.s^{-1})$',
                       fontsize=self.plotter.fontsize )
        return( spectrogram, info )


def w_ave( a, weights ):
    """
    Calculate the weighted average of array `a`

    Parameters
    ----------
    a : 1d array
        Calculate the weighted average for these a.

    weights : 1d array
        An array of weights for the values in a.

    Returns
    -------
    Float with the weighted average
    Returns nan if input array is empty
    """
    # Check if input contains data
    if not np.any(weights) and not np.any(a):
        # If input is empty return NaN
        return np.nan
    else:
        # Calculate the weighted average
        average = np.average(a, weights=weights)
        return( average )


def w_std( a, weights ):
    """
    Calculate the weighted standard deviation.

    Parameters
    ----------
    a : array_like
        Calculate the weighted standard deviation for these a.

    weights : array_like
        An array of weights for the values in a.

    Returns
    -------
    Float with the weighted standard deviation.
    Returns nan if input array is empty
    """
    # Check if input contains data
    if not np.any(weights) and not np.any(a):
        # If input is empty return NaN
        return np.nan
    else:
        # Calculate the weighted standard deviation
        average = np.average(a, weights=weights)
        variance = np.average((a - average) ** 2, weights=weights)
        return( np.sqrt(variance) )


def gaussian_profile( x, x0, E0, w0 ):
    """
    Returns a Gaussian profile with amplitude E0 and waist w0.
    (Used in order to fit the transverse laser profile and find the waist.)

    Parameters
    ----------
    x: 1darray of floats
        An array of transverse positions (in meters)

    x0: float
        Position of the peak of the profile

    E0: float
        The amplitude at the peak of the profile

    w0: float
        The waist of the profile

    Returns
    -------
    A 1darray of floats, of the same length as x
    """
    return( E0 * np.exp( -(x - x0) ** 2 / w0 ** 2 ) )


def emittance_from_coord(x, y, ux, uy, w):
    """
    Calculate emittance from arrays of particle coordinates.

    Parameters
    ----------
    x : arrays of floats
        x position of particles
    y : arrays of floats
        y position of particles
    ux : arrays of floats
        ux normalized momentum of particles
    uy : arrays of floats
        uy normalized momentum of particles
    w : arrays of floats
        Particle weights

    Returns
    -------
    emit_x : float
        emittance in the x direction (m*rad)
    emit_y : float
        emittance in the y direction (m*rad)
    """
    xm = w_ave( x, w )
    xsq = w_ave( (x - xm) ** 2, w )
    ym = w_ave( y, w )
    ysq = w_ave( (y - ym) ** 2, w )
    uxm = w_ave( ux, w )
    uxsq = w_ave( (ux - uxm) ** 2, w )
    uym = w_ave( uy, w )
    uysq = w_ave( (uy - uym) ** 2, w )
    xux = w_ave( (x - xm) * (ux - uxm), w )
    yuy = w_ave( (y - ym) * (uy - uym), w )
    emit_x = ( abs(xsq * uxsq - xux ** 2) )**.5
    emit_y = ( abs(ysq * uysq - yuy ** 2) )**.5
    return emit_x, emit_y<|MERGE_RESOLUTION|>--- conflicted
+++ resolved
@@ -361,16 +361,10 @@
             # Loop over slices
             for i in range(nslices):
                 # Get emittance in this slice
-<<<<<<< HEAD
                 current_slice = np.logical_and((slice_data < bins[i + 1]),
                                                (slice_data > bins[i]))
                 slice_weights[i] = np.sum(w[current_slice])
                 if slice_weights[i] > 0:
-=======
-                current_slice = (np.abs(z - slice_centers[count]) <= binwidth)
-                slice_weights[count] = np.sum(w[current_slice])
-                if slice_weights[count] > 0:
->>>>>>> b5a3a351
                     emit_x, emit_y = emittance_from_coord(
                         x[current_slice], y[current_slice],
                         ux[current_slice], uy[current_slice],
