"""
This file is part of the OpenPMD viewer

It defines an interactive interface for the viewer,
based on the IPython notebook functionalities
"""
try:
    from ipywidgets import widgets
except ImportError:
    # If ipywidgets is not available, use the deprecated package
    # IPython.html.widgets, so that the GUI still works
    from IPython.html import widgets

from IPython.display import display, clear_output
import math
import matplotlib
import matplotlib.pyplot as plt
from functools import partial


class InteractiveViewer(object):

    def __init__(self):
        pass

    def slider(self, figsize=(10, 10), **kw):
        """
        Navigate the simulation using a slider

        Parameters:
        -----------
        figsize: tuple
            Size of the figures

        kw: dict
            Extra arguments to pass to matplotlib's imshow
        """
        # -----------------------
        # Define useful functions
        # -----------------------

<<<<<<< HEAD
        def refresh_field(change, force=False) :
            """
            Refresh the current field figure

            Parameters :
            ------------
            change: dictionary
                Dictionary passed by the widget to a callback functions
                whenever a change of a widget happens
                (see docstring of ipywidgets.Widget.observe)
                This is mainline a place holder ; not used in this function
=======
        def refresh_field(sender_change=None, force=False):
            """
            Refresh the current field figure

            This can be called from various ipywidget events
            so we keep the (unused) sender object or change object

            Parameters:
            -----------
            sender_change: ipywidget sender object or change object
                Depending on the event (change or click) this object is given,
                see ipywidget event guide (we do not use it)
>>>>>>> d4685cd3

            force: bool
                Whether to force the update
            """

            # Determine whether to do the refresh
            do_refresh = False
            if (self.avail_fields is not None):
                if force or fld_refresh_toggle.value:
                    do_refresh = True
            # Do the refresh
            if do_refresh:
                plt.figure(fld_figure_button.value, figsize=figsize)
                plt.clf()

                # When working in inline mode, in an ipython notebook,
                # clear the output (prevents the images from stacking
                # in the notebook)
                if 'inline' in matplotlib.get_backend():
                    clear_output()

                if fld_use_button.value:
                    i_power = fld_magnitude_button.value
                    vmin = fld_range_button.value[0] * 10 ** i_power
                    vmax = fld_range_button.value[1] * 10 ** i_power
                else:
                    vmin = None
                    vmax = None

                self.get_field(t=self.current_t, output=False, plot=True,
                    field=fieldtype_button.value, coord=coord_button.value,
                    m=convert_to_int(mode_button.value),
                    slicing=slicing_button.value, theta=theta_button.value,
                    slicing_dir=slicing_dir_button.value,
                    vmin=vmin, vmax=vmax, cmap=fld_color_button.value)

<<<<<<< HEAD
        def refresh_ptcl(change, force=False) :
            """
            Refresh the current particle figure

            Parameters :
            ------------
            change: dictionary
                Dictionary passed by the widget to a callback functions
                whenever a change of a widget happens
                (see docstring of ipywidgets.Widget.observe)
                This is mainline a place holder ; not used in this function
=======
        def refresh_ptcl(sender_change=None, force=False):
            """
            Refresh the current particle figure

            This can be called from various ipywidget events
            so we keep the (unused) sender object or change object

            Parameters:
            -----------
            sender_change: ipywidget sender object or change object
                Depending on the event (change or click) this object is given,
                see ipywidget event guide (we do not use it)
>>>>>>> d4685cd3

            force: bool
                Whether to force the update
            """
<<<<<<< HEAD
=======

>>>>>>> d4685cd3
            # Determine whether to do the refresh
            do_refresh = False
            if self.avail_species is not None:
                if force or ptcl_refresh_toggle.value:
                    do_refresh = True
            # Do the refresh
            if do_refresh:
                plt.figure(ptcl_figure_button.value, figsize=figsize)
                plt.clf()

                # When working in inline mode, in an ipython notebook,
                # clear the output (prevents the images from stacking
                # in the notebook)
                if 'inline' in matplotlib.get_backend():
                    clear_output()

                if ptcl_use_button.value:
                    i_power = ptcl_magnitude_button.value
                    vmin = ptcl_range_button.value[0] * 10 ** i_power
                    vmax = ptcl_range_button.value[1] * 10 ** i_power
                else:
                    vmin = None
                    vmax = None

                if ptcl_yaxis_button.value == 'None':
                    # 1D histogram
                    self.get_particle(t=self.current_t, output=False,
                        var_list=[ptcl_xaxis_button.value],
                        select=ptcl_select_widget.to_dict(),
                        species=ptcl_species_button.value, plot=True,
                        vmin=vmin, vmax=vmax, cmap=ptcl_color_button.value,
                        nbins=ptcl_bins_button.value)
                else:
                    # 2D histogram
                    self.get_particle(t=self.current_t, output=False,
                        var_list=[ptcl_xaxis_button.value,
                                  ptcl_yaxis_button.value],
                        select=ptcl_select_widget.to_dict(),
                        species=ptcl_species_button.value, plot=True,
                        vmin=vmin, vmax=vmax, cmap=ptcl_color_button.value,
                        nbins=ptcl_bins_button.value)

        def refresh_species(change):
            """
            Refresh the particle species buttons by populating them
            with the available records for the current species

            Parameter
            ---------
            change: dictionary
                Dictionary passed by the widget to a callback functions
                whenever a change of a widget happens
                (see docstring of ipywidgets.Widget.observe)
            """
            # Deactivate the particle refreshing to avoid callback
            # while modifying the widgets
            saved_refresh_value = ptcl_refresh_toggle.value
            ptcl_refresh_toggle.value = False

            # Get available records for this species (remove charge and
            # mass as they are typically less interesting)
            avail_records = [q for q in
                             self.avail_record_components[
                                 ptcl_species_button.value]
                             if q not in ['charge', 'mass']]
            # Update the plotting buttons
            ptcl_xaxis_button.options = avail_records
            ptcl_xaxis_button.value = avail_records[0]
            ptcl_yaxis_button.options = avail_records + ['None']
            ptcl_yaxis_button.value = 'None'

            # Update the selection widgets
            for dropdown_button in ptcl_select_widget.quantity:
                dropdown_button.options = avail_records

            # Put back the previous value of the refreshing button
            ptcl_refresh_toggle.value = saved_refresh_value

        def change_t(change):
            "Plot the result at the required time"
            self.current_t = 1.e-15 * change['new']
            refresh_field( change )
            refresh_ptcl( change )

        def step_fw(b):
            "Plot the result one iteration further"
            if self.current_i < len(self.t) - 1:
                self.current_t = self.t[self.current_i + 1]
            else:
                self.current_t = self.t[self.current_i]
            slider.value = self.current_t * 1.e15

        def step_bw(b):
            "Plot the result one iteration before"
            if self.current_t > 0:
                self.current_t = self.t[self.current_i - 1]
            else:
                self.current_t = self.t[self.current_i]
            slider.value = self.current_t * 1.e15

        # ---------------
        # Define widgets
        # ---------------

        # Slider
        slider = widgets.FloatSlider(
            min=math.ceil(1.e15 * self.tmin),
            max=math.ceil(1.e15 * self.tmax),
            step=math.ceil(1.e15 * (self.tmax - self.tmin)) / 20.,
            description="t (fs)")
        slider.observe( change_t, names='value', type='change')

        # Forward button
        button_p = widgets.Button(description="+")
        button_p.on_click(step_fw)

        # Backward button
        button_m = widgets.Button(description="-")
        button_m.on_click(step_bw)

        # Display the time widgets
        container = widgets.HBox(children=[button_m, button_p, slider])
        display(container)

        # Field widgets
        # -------------
        if (self.avail_fields is not None):

            # Field type
            # ----------
            # Field button
            fieldtype_button = widgets.ToggleButtons(
                description='Field:',
                options=sorted(self.avail_fields.keys()))
            fieldtype_button.observe( refresh_field )

            # Coord button
            if self.geometry == "thetaMode":
                coord_button = widgets.ToggleButtons(
                    description='Coord:', options=['x', 'y', 'z', 'r', 't'])
            elif self.geometry in ["2dcartesian", "3dcartesian"]:
                coord_button = widgets.ToggleButtons(
                    description='Coord:', options=['x', 'y', 'z'])
            coord_button.observe( refresh_field, 'value', 'change')
            # Mode and theta button (for thetaMode)
            mode_button = widgets.ToggleButtons(description='Mode:',
                                                options=self.avail_circ_modes)
            mode_button.observe( refresh_field, 'value', 'change')
            theta_button = widgets.FloatSlider(width=140, value=0.,
                description=r'Theta:', min=-math.pi / 2, max=math.pi / 2)
            theta_button.observe( refresh_field, 'value', 'change')
            # Slicing buttons (for 3D)
            slicing_dir_button = widgets.ToggleButtons(value='y',
                description='Slicing direction:', options=['x', 'y', 'z'])
            slicing_dir_button.observe( refresh_field, 'value', 'change')
            slicing_button = widgets.FloatSlider(width=150,
                description='Slicing:', min=-1., max=1., value=0.)
            slicing_button.observe( refresh_field, 'value', 'change')

            # Plotting options
            # ----------------
            # Figure number
            fld_figure_button = widgets.IntText(description='Figure ',
                                                value=0, width=50)
            # Range of values
            fld_range_button = widgets.FloatRangeSlider(
                min=-10, max=10, width=220)
            fld_range_button.observe( refresh_field, 'value', 'change')
            # Order of magnitude
            fld_magnitude_button = widgets.IntText(
                description='x 10^', value=9, width=50)
            fld_magnitude_button.observe( refresh_field, 'value', 'change')
            # Use button
            fld_use_button = widgets.Checkbox(
                description=' Use this range', value=False)
            fld_use_button.observe( refresh_field, 'value', 'change')
            # Colormap button
            fld_color_button = widgets.Select(
                options=sorted(plt.cm.datad.keys()), height=50, width=200,
                value='jet')
            fld_color_button.observe( refresh_field, 'value', 'change' )
            # Resfresh buttons
            fld_refresh_toggle = widgets.ToggleButton(
                description='Always refresh', value=True)
            fld_refresh_button = widgets.Button(
                description='Refresh now!')
            fld_refresh_button.on_click( partial(refresh_field, force=True) )

            # Containers
            # ----------
            # Field type container
            if self.geometry == "thetaMode":
                container_fields = widgets.VBox(width=260,
                    children=[
                        fieldtype_button, coord_button,
                        mode_button, theta_button])
            elif self.geometry == "2dcartesian":
                container_fields = widgets.VBox(width=260,
                    children=[fieldtype_button, coord_button])
            elif self.geometry == "3dcartesian":
                container_fields = widgets.VBox(width=260,
                    children=[
                        fieldtype_button, coord_button,
                        slicing_dir_button, slicing_button])
            # Plotting options container
            container_fld_plots = widgets.VBox(width=260,
                children=[
                    fld_figure_button, fld_range_button,
                    widgets.HBox(
                        children=[
                            fld_magnitude_button,
                            fld_use_button],
                        height=50),
                    fld_color_button])
            # Accordion for the field widgets
            accord1 = widgets.Accordion(
                children=[container_fields, container_fld_plots])
            accord1.set_title(0, 'Field type')
            accord1.set_title(1, 'Plotting options')
            # Complete field container
            container_fld = widgets.VBox(width=300,
                children=[accord1, widgets.HBox(
                    children=[fld_refresh_toggle, fld_refresh_button])])

        # Particle widgets
        # ----------------
        if (self.avail_species is not None):

            # Particle quantities
            # -------------------
            # Species selection
            ptcl_species_button = widgets.Dropdown( width=250,
                                                   options=self.avail_species )
            ptcl_species_button.observe( refresh_species, 'value', 'change')
            # Get available records for this species (remove charge and
            # mass as they are typically less interesting)
            avail_records = [q for q in
                             self.avail_record_components[
                                 ptcl_species_button.value]
                             if q not in ['charge', 'mass']]
            # Particle quantity on the x axis
            ptcl_xaxis_button = widgets.ToggleButtons(options=avail_records)
            ptcl_xaxis_button.observe( refresh_ptcl, 'value', 'change')
            # Particle quantity on the y axis
            ptcl_yaxis_button = widgets.ToggleButtons(
                options=avail_records+['None'], value='None')
            ptcl_yaxis_button.observe( refresh_ptcl, 'value', 'change')

            # Particle selection
            # ------------------
            # 3 selection rules at maximum
            ptcl_select_widget = ParticleSelectWidget(3, refresh_ptcl)

            # Plotting options
            # ----------------
            # Figure number
            ptcl_figure_button = widgets.IntText(description='Figure ',
                                                 value=1, width=50)
            # Number of bins
            ptcl_bins_button = widgets.IntSlider(description='nbins:',
                min=50, max=300, value=100, width=150)
            ptcl_bins_button.observe( refresh_ptcl, 'value', 'change')
            # Colormap button
            ptcl_color_button = widgets.Select(
                options=sorted(plt.cm.datad.keys()), height=50, width=200,
                value='Blues')
            ptcl_color_button.observe( refresh_ptcl, 'value', 'change')
            # Range of values
            ptcl_range_button = widgets.FloatRangeSlider(
                min=0, max=10, width=220, value=(0, 5))
            ptcl_range_button.observe( refresh_ptcl, 'value', 'change')
            # Order of magnitude
            ptcl_magnitude_button = widgets.IntText(
                description='x 10^', value=9, width=50)
            ptcl_magnitude_button.observe( refresh_ptcl, 'value', 'change')
            # Use button
            ptcl_use_button = widgets.Checkbox(
                description=' Use this range', value=False)
            ptcl_use_button.observe( refresh_ptcl, 'value', 'change')
            # Resfresh buttons
            ptcl_refresh_toggle = widgets.ToggleButton(
                description='Always refresh', value=True)
            ptcl_refresh_button = widgets.Button(
                description='Refresh now!')
            ptcl_refresh_button.on_click( partial(refresh_ptcl, force=True) )
            
            # Containers
            # ----------
            # Particle quantity container
            container_ptcl_quantities = widgets.VBox(width=310,
                children=[
                    ptcl_species_button, ptcl_xaxis_button,
                    ptcl_yaxis_button])
            # Particle selection container
            container_ptcl_select = ptcl_select_widget.to_container()
            # Plotting options container
            container_ptcl_plots = widgets.VBox(width=310,
                children=[
                    ptcl_figure_button, ptcl_bins_button, ptcl_range_button,
                    widgets.HBox(
                        children=[
                            ptcl_magnitude_button,
                            ptcl_use_button],
                        height=50),
                    ptcl_color_button])
            # Accordion for the field widgets
            accord2 = widgets.Accordion(
                children=[container_ptcl_quantities, container_ptcl_select,
                          container_ptcl_plots])
            accord2.set_title(0, 'Particle quantities')
            accord2.set_title(1, 'Particle selection')
            accord2.set_title(2, 'Plotting options')
            # Complete particle container
            container_ptcl = widgets.VBox(width=370,
                children=[accord2, widgets.HBox(
                    children=[ptcl_refresh_toggle, ptcl_refresh_button])])

        # Global container
        if (self.avail_fields is not None) and \
                (self.avail_species is not None):
            global_container = widgets.HBox(
                children=[container_fld, container_ptcl])
            display(global_container)
        elif self.avail_species is None:
            display(container_fld)
        elif self.avail_fields is None:
            display(container_ptcl)


def convert_to_int(m):
    """
    Convert the string m to an int, except if m is 'all' or None
    """
    if (m == 'all') or (m is None):
        return(m)
    else:
        return(int(m))


class ParticleSelectWidget(object):

    """
    Class that groups the particle selection widgets.
    """

    def __init__(self, n_rules, refresh_ptcl):
        """
        Initialize a set of particle selection widgets

        Parameters:
        -----------
        n_rules: int
            The number of selection rules to display

        refresh_ptcl: callable
            The callback function to execute when the widget is changed
        """
        self.n_rules = n_rules

        # Create widgets that determines whether the rule is used
        self.active = [widgets.Checkbox(value=False)
                       for i in range(n_rules)]
        # Create widgets that determines the quantity on which to select
        # (The Dropdown menu is empty, but is later populated by the
        # function refresh_species)
        self.quantity = [widgets.Dropdown(options=[],
            description='Select ') for i in range(n_rules)]
        # Create widgets that determines the lower bound and upper bound
        self.low_bound = [widgets.FloatText(value=-1.e-1, width=90,
            description='from ') for i in range(n_rules)]
        self.up_bound = [widgets.FloatText(value=1.e-1, width=90,
            description='to ') for i in range(n_rules)]

        # Add the callback function refresh_ptcl to each widget
        for i in range(n_rules):
            self.active[i].observe( refresh_ptcl, 'value', 'change' )
            self.quantity[i].observe( refresh_ptcl, 'value', 'change' )
            self.low_bound[i].observe( refresh_ptcl, 'value', 'change' )
            self.up_bound[i].observe( refresh_ptcl, 'value', 'change' )

    def to_container(self):
        """
        Return a widget container, where all the particle selection
        widgets are placed properly, with respect to each other.
        """
        containers = []
        for i in range(self.n_rules):
            containers.append(widgets.HBox(height=40,
                children=[self.active[i], self.quantity[i]]))
            containers.append(widgets.HBox(height=50,
                children=[self.low_bound[i], self.up_bound[i]]))

        return(widgets.VBox(children=containers, width=310))

    def to_dict(self):
        """
        Return a selection dictionary of the form
        {'uz': [-0.1, 2.], 'x':[-10., 10.]}
        depending on the values of the widgets.
        """
        rule_dict = {}
        # Go through the selection rules and add the active rules
        for i in range(self.n_rules):
            if self.active[i].value is True:
                rule_dict[ self.quantity[i].value ] = \
                    [self.low_bound[i].value, self.up_bound[i].value]

        # If any rule is active, return a dictionary
        if len(rule_dict) != 0:
            return(rule_dict)
        # If no rule is active, return None
        else:
            return(None)<|MERGE_RESOLUTION|>--- conflicted
+++ resolved
@@ -39,8 +39,7 @@
         # Define useful functions
         # -----------------------
 
-<<<<<<< HEAD
-        def refresh_field(change, force=False) :
+        def refresh_field(change, force=False):
             """
             Refresh the current field figure
 
@@ -51,20 +50,6 @@
                 whenever a change of a widget happens
                 (see docstring of ipywidgets.Widget.observe)
                 This is mainline a place holder ; not used in this function
-=======
-        def refresh_field(sender_change=None, force=False):
-            """
-            Refresh the current field figure
-
-            This can be called from various ipywidget events
-            so we keep the (unused) sender object or change object
-
-            Parameters:
-            -----------
-            sender_change: ipywidget sender object or change object
-                Depending on the event (change or click) this object is given,
-                see ipywidget event guide (we do not use it)
->>>>>>> d4685cd3
 
             force: bool
                 Whether to force the update
@@ -101,8 +86,7 @@
                     slicing_dir=slicing_dir_button.value,
                     vmin=vmin, vmax=vmax, cmap=fld_color_button.value)
 
-<<<<<<< HEAD
-        def refresh_ptcl(change, force=False) :
+        def refresh_ptcl(change, force=False):
             """
             Refresh the current particle figure
 
@@ -113,28 +97,10 @@
                 whenever a change of a widget happens
                 (see docstring of ipywidgets.Widget.observe)
                 This is mainline a place holder ; not used in this function
-=======
-        def refresh_ptcl(sender_change=None, force=False):
-            """
-            Refresh the current particle figure
-
-            This can be called from various ipywidget events
-            so we keep the (unused) sender object or change object
-
-            Parameters:
-            -----------
-            sender_change: ipywidget sender object or change object
-                Depending on the event (change or click) this object is given,
-                see ipywidget event guide (we do not use it)
->>>>>>> d4685cd3
 
             force: bool
                 Whether to force the update
             """
-<<<<<<< HEAD
-=======
-
->>>>>>> d4685cd3
             # Determine whether to do the refresh
             do_refresh = False
             if self.avail_species is not None:
