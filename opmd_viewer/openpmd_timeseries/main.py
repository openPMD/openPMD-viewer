"""
This file is part of the OpenPMD viewer.

It defines the main OpenPMDTimeSeries class.
"""
import os
import re
import h5py
import numpy as np
from .utilities import slice_dict
from .plotter import Plotter
from .data_reader.params_reader import read_openPMD_params
from .data_reader.particle_reader import read_particle
from .data_reader.field_reader import read_field

# Check wether the interactive interface can be loaded
try:
    # If yes, use the InteractiveViewer as a parent class
    from .interactive import InteractiveViewer
    parent_class = InteractiveViewer
except ImportError:
    # Otherwise, use the default parent class
    print('[opmd_viewer] Failed to import the interactive interface.\n'
        '(Make sure that ipywidgets and IPython.display are installed.)\n'
        'The opmd_viewer API is nonetheless working.')
    parent_class = object

# Define the OpenPMDTimeSeries class and have it inherit
# from the parent class defined above

class OpenPMDTimeSeries(parent_class) :
    """
    Main class for the exploration of an openPMD timeseries

    For more details, see the docstring of the following methods:
    - get_field
    - get_particle
    - slider
    """

    def __init__( self, path_to_dir ) :
        """
        Initialize an OpenPMD time series

        Parameter
        ---------
        path_to_dir : string
            The path to the directory where the openPMD files are.
            For the moment, only HDF5 files are supported. There should be
            one file per iteration, and the name of the files should end
            with the iteration number, followed by '.h5' (e.g. data0005000.h5)
        """
        # Extract the files and the iterations
        self.h5_files, self.iterations = list_h5_files( path_to_dir )

        # Check that there are HDF5 files in this directory
        if len(self.h5_files) == 0:
            print("Error: Found no HDF5 files in the specified directory.\n"
                "Please check that this is the path to the HDF5 files.")
            return(None)
            
        # Go through the files of the series, extract the time
        # and a few parameters.
        N_files = len(self.h5_files) 
        self.t = np.zeros( N_files )

        # - Extract parameters from the first file
<<<<<<< HEAD
        t, params0 = extract_openPMD_params( self.h5_files[0] )
        self.t[0] = t
        self.geometry = params0['geometry']
        self.extension = params0['extension']
        self.has_particle = params0['has_particle']
=======
        t, params0 = read_openPMD_params( self.h5_files[0] )
        self.t[0] = t
        self.geometry = params0['geometry']
        self.extension = params0['extension']
        self.has_particles = params0['has_particles']
>>>>>>> d1dea732
        self.has_fields = params0['has_fields']

        # - Check that the other files have the same parameters
        for k in range( 1, N_files ):
<<<<<<< HEAD
            t, params = extract_openPMD_params( self.h5_files[k] )
=======
            t, params = read_openPMD_params( self.h5_files[k] )
>>>>>>> d1dea732
            self.t[k] = t
            for key in params0.keys():
                if params != params0:
                    print(
                        "Warning: File %s has different openPMD parameters "
                        "than the rest of the time series." %self.h5_files[k])
            
        # - Set the current iteration and time
        self.current_i = 0
        self.current_t = self.t[0]
        # - Find the min and the max of the time
        self.tmin = self.t.min()
        self.tmax = self.t.max()
<<<<<<< HEAD
        
=======

        # - Initialize a plotter object, which holds information about the time
        self.plotter = Plotter( self.t, self.iterations )


>>>>>>> d1dea732
    def get_particle( self, t, quantity1='z', quantity2=None,
                   species='electrons', output=True, plot=False,
                   nbins=150, **kw ) :
        """
        Extract one (or two) given particle quantity
        from an HDF5 file in the OpenPMD format.

        In the case of positions, the result is returned
        in microns

        Plot the histogram of the returned quantity.
        If two quantities are requested by the user, this plots
        a 2d histogram of these quantities.

        Parameters
        ----------
        t : float (in seconds)
            Time at which to plot the file

        quantity1 : string, optional
           Which quantity to extract
           Either 'x', 'y', 'z', 'ux', 'uy', 'uz', or 'w'
           Default : 'z'

        quantity2 : string, optional
           Which second quantity to extract
           Either 'x', 'y', 'z', 'ux', 'uy', 'uz', or 'w'
           Default : no second quantity

        output : bool, optional
           Whether to return the requested quantity
           
        plot : bool, optional
           Whether to plot the requested quantity

        nbins : int, optional
           Number of bins for the histograms

        **kw : dict, otional
           Additional options to be passed to matplotlib's
           hist or hist2d.

        Returns
        -------
        A 1darray if only one quantity is requested by the user.
        A tuple of two 1darrays if two quantities are requested.
        """
        # Check that there is particle data
        if self.has_particles==False:
            print('No particle data in this time series')
            return(None)
        
        # The requested time may not correspond exactly to an available
        # iteration. Therefore, find the last available iteration before
        # this time (modify self.current_i accordingly)
        self._find_last_output(t)
        # Get the corresponding filename
        filename = self.h5_files[ self.current_i ]
        
        # In the case of only one quantity
        if quantity2 is None or quantity2=='None' :
            # Extract from file
            q1 = read_particle( filename, species, quantity1 )
            # Plot
            if plot :
                # Extract weights for the histogram
                w = read_particle( filename, species, 'w')
                # Do the plotting
                self.plotter.hist1d( q1, w, quantity1, self.current_i,
                                     nbins, **kw )
            # Output
            if output :
                return(q1)

        # In the case of two quantities
        else :
            # Extract from file
            q1 = read_particle( filename, species, quantity1 )
            q2 = read_particle( filename, species, quantity2 )
            # Plot
            if plot :
                # Extract weights for the histogram
                w = read_particle( filename, species, 'w')
                # Do the plotting
                self.plotter.hist2d( q1, q2, w, quantity1, quantity2,
                                     self.current_i, nbins, **kw )
            # Output
            if output :
                return(q1, q2)


    def get_field(self, t, field='E', coord='z', m=1, slicing=0.,
                  slicing_dir='y', output=True, plot=False, **kw ) :
        """
        Extract a given field from an HDF5 file in the OpenPMD format.

        Parameters
        ----------
        t : float (in seconds)
            Time at which to plot the file

        field : string, optional
           Which field to extract
           Either 'rho', 'E', 'B' or 'J'

        coord : string, optional
           Which component of the field to extract
           Either 'r', 't' or 'z'

        m : int, optional
           Only used for thetaMode geometry
           0 : mode 0
           1 : real part of mode 1
           2 : imaginary part of mode 1

        slicing : float, optional
           Only used for 3dcartesian geometry
           A number between -1 and 1 that indicates where to slice the data,
           along the direction `slicing_dir`
           -1 : lower edge of the simulation box
           0 : middle of the simulation box
           1 : upper edge of the simulation box
           If slicing is None, the full 3D grid is returned.

        slicing_dir : str, optional
           Only used for 3dcartesian geometry
           The direction along which to slice the data
           Either 'x', 'y' or 'z'
           
        output : bool, optional
           Whether to return the requested quantity

        plot : bool, optional
           Whether to plot the requested quantity

        **kw : dict, otional
           Additional options to be passed to matplotlib's imshow.

        Returns
        -------
        A tuple with
           F : a 2darray containing the required field
           extent : a 1darray with 4 elements, containing the extent
        """
        # Check that there is field data
        if self.has_fields == False:
            print('No field data in this time series')
            return(None)

        # CHECK IF QUANTITY IS PRESENT IN THE FILE AND WHETHER
        # IT IS VECTOR OR SCALAR

        # The requested time may not correspond exactly to an available
        # iteration. Therefore, find the last available iteration before
        # this time (modify self.current_i accordingly)
        self._find_last_output(t)
        # Get the corresponding filename
        filename = self.h5_files[ self.current_i ]

        # Get the field data
        F, extent = read_field( filename, field, coord, m, slicing,
                        slicing_dir, geometry=self.geometry )

        # Plot the resulting field
        # Deactivate plotting when there is no slice selection
        if (self.geometry=="3dcartesian") and (slicing is None):
            plot = False
        if plot==True:
            # Get the correct quantity (for the labeling purpose)
            field_label = field
            if field != 'rho' :
                field_label = field_label+coord
            # Call the plotter
            self.plotter.show_field( F, extent, slicing_dir, m,
                        field_label, self.geometry, self.current_i, **kw )

        # Return the result
        return( F, extent )


    def _find_last_output(self, t) :
        """
        Find the last file that was output before t
        and store the corresponding value in self.current_t
        and self.current_i

        Parameter
        ---------
        t : float (in seconds)
            Time requested
        """
        # Make sur the time requested does not exceed
        # the allowed bounds
        if t < self.tmin :
            i = 0
            print('Reached first iteration')
        elif t > self.tmax :
            i = len(self.t) -1
            print('Reached last iteration')
        # Find the last output
        else :
            i = self.t[ self.t <= t ].argmax()

        # Register the value in the object
        self.current_i = i
        self.current_t = self.t[i]


def list_h5_files( path_to_dir ) :
    """
    Return a list of the hdf5 files in this directory,
    and a list of the corresponding iterations

    Parameter
    ---------
    path_to_dir : string
        The path to the directory where the hdf5 files are.

    Returns
    -------
    A tuple with:
    - a list of strings which correspond to the absolute path of each file
    - a list of integers which correspond to the iteration of each file
    """
    # Find all the files in the provided directory
    all_files = os.listdir( path_to_dir )

    # Select the hdf5 files
    iters_and_names = []
    for filename in all_files :
        # Use only the name that end with .h5 or .hdf5
        if filename[-3:] == '.h5' or filename[-5:] == '.hdf5':
            # Extract the iteration, using regular expressions (regex)
            regex_match = re.search('(\d+).h[df]*5', filename)
            if regex_match is None:
                print('Ill-formated HDF5 file: %s\n File names should end '
                      'with the iteration number, followed by ".h5"' %filename)
            else:
                iteration = int( regex_match.groups()[-1] )
                full_name = os.path.join(
                    os.path.abspath( path_to_dir ), filename)
                # Create list of tuples (which can be sorted together)
                iters_and_names.append( (iteration, full_name) )
                
    # Sort the list of tuples according to the iteration
    iters_and_names.sort()
    # Extract the list of filenames and iterations
    filenames = [ name for (iteration, name) in iters_and_names ]
    iterations = [ iteration for (iteration, name) in iters_and_names ]

    return( filenames, iterations )




<<<<<<< HEAD
def get_data( dset ) :
    """
    Extract the data from a (possibly constant) dataset

    Parameters:
    -----------
    dset: an h5py.Dataset or h5py.Group (when constant)
        The object from which the data is extracted

    Returns:
    --------
    An np.ndarray (non-constant dataset) or a single double (constant dataset)
    """
    # Case of a constant dataset
    if type(dset) is h5py.Group:
        data = dset.attrs['value']
    # Case of a non-constant dataset
    elif type(dset) is h5py.Dataset:
        data = dset[...]

    # Scale by the conversion factor
    data = data * dset.attrs['unitSI']

    return(data)

def get_shape( dset ) :
    """
    Extract the shape of a (possibly constant) dataset

    Parameters:
    -----------
    dset: an h5py.Dataset or h5py.Group (when constant)
        The object whose shape is extracted

    Returns:
    --------
    A tuple corresponding to the shape
    """
    # Case of a constant dataset
    if type(dset) is h5py.Group:
        shape = dset.attrs['shape']
    # Case of a non-constant dataset
    elif type(dset) is h5py.Dataset:
        shape = dset.shape

    return(shape)



def extract_openPMD_params( filename ):
    """
    Extract the time and some openPMD parameters from a file

    Parameter
    ---------
    filename: string
        The path to the file from which parameters should be extracted

    Returns
    -------
    A tuple with:
    - A float corresponding to the time of this iteration in SI units
    - A dictionary containing several parameters, such as the geometry, etc.
    """
    params = {}
            
    # Open the file, and do a version check
    f = h5py.File( filename, 'r')
    version = f.attrs['openPMD'].decode()
    if version[:2] != '1.':
        raise ValueError(
            "File %s is not supported: Invalid openPMD version: "
            "%s)" %( filename, version) )
    params['extension'] = f.attrs['openPMDextension']

    # Find the base path object, and extract the time
    bpath = f[ f.attrs["basePath"] ]
    t = bpath.attrs["time"] * bpath.attrs["timeUnitSI"]

    # Find out whether fields are present and extract their geometry
    field_path = f.attrs['meshesPath'].decode().strip('/')
    if field_path in bpath.keys():
        params['has_fields'] = True
        # Pick the first field and inspect its geometry
        first_field_path = next( iter(bpath[ field_path ]) )
        first_field = bpath[ os.path.join(field_path, first_field_path) ]
        params['geometry'] = first_field.attrs['geometry']
        if params['geometry'] == "cartesian":
            # Check if this a 2d or 3d Cartesian timeseries
            dim = len( first_field.attrs['axisLabels'] )
            if dim == 2:
                params['geometry'] = "2dcartesian"
            elif dim==3:
                params['geometry'] = "3dcartesian"
    else :
        params['has_fields'] = False

    # Find out whether particles are present
    particle_path = f.attrs['particlesPath'].decode().strip('/')
    if particle_path in bpath.keys():
        params['has_particles'] = True
    else :
        params['has_particles'] = False
    
    # Close the file and return the parameters
    f.close()
    return( t, params )
=======
>>>>>>> d1dea732
<|MERGE_RESOLUTION|>--- conflicted
+++ resolved
@@ -65,28 +65,16 @@
         self.t = np.zeros( N_files )
 
         # - Extract parameters from the first file
-<<<<<<< HEAD
-        t, params0 = extract_openPMD_params( self.h5_files[0] )
-        self.t[0] = t
-        self.geometry = params0['geometry']
-        self.extension = params0['extension']
-        self.has_particle = params0['has_particle']
-=======
         t, params0 = read_openPMD_params( self.h5_files[0] )
         self.t[0] = t
         self.geometry = params0['geometry']
         self.extension = params0['extension']
         self.has_particles = params0['has_particles']
->>>>>>> d1dea732
         self.has_fields = params0['has_fields']
 
         # - Check that the other files have the same parameters
         for k in range( 1, N_files ):
-<<<<<<< HEAD
-            t, params = extract_openPMD_params( self.h5_files[k] )
-=======
             t, params = read_openPMD_params( self.h5_files[k] )
->>>>>>> d1dea732
             self.t[k] = t
             for key in params0.keys():
                 if params != params0:
@@ -100,15 +88,10 @@
         # - Find the min and the max of the time
         self.tmin = self.t.min()
         self.tmax = self.t.max()
-<<<<<<< HEAD
-        
-=======
 
         # - Initialize a plotter object, which holds information about the time
         self.plotter = Plotter( self.t, self.iterations )
 
-
->>>>>>> d1dea732
     def get_particle( self, t, quantity1='z', quantity2=None,
                    species='electrons', output=True, plot=False,
                    nbins=150, **kw ) :
@@ -360,117 +343,3 @@
     iterations = [ iteration for (iteration, name) in iters_and_names ]
 
     return( filenames, iterations )
-
-
-
-
-<<<<<<< HEAD
-def get_data( dset ) :
-    """
-    Extract the data from a (possibly constant) dataset
-
-    Parameters:
-    -----------
-    dset: an h5py.Dataset or h5py.Group (when constant)
-        The object from which the data is extracted
-
-    Returns:
-    --------
-    An np.ndarray (non-constant dataset) or a single double (constant dataset)
-    """
-    # Case of a constant dataset
-    if type(dset) is h5py.Group:
-        data = dset.attrs['value']
-    # Case of a non-constant dataset
-    elif type(dset) is h5py.Dataset:
-        data = dset[...]
-
-    # Scale by the conversion factor
-    data = data * dset.attrs['unitSI']
-
-    return(data)
-
-def get_shape( dset ) :
-    """
-    Extract the shape of a (possibly constant) dataset
-
-    Parameters:
-    -----------
-    dset: an h5py.Dataset or h5py.Group (when constant)
-        The object whose shape is extracted
-
-    Returns:
-    --------
-    A tuple corresponding to the shape
-    """
-    # Case of a constant dataset
-    if type(dset) is h5py.Group:
-        shape = dset.attrs['shape']
-    # Case of a non-constant dataset
-    elif type(dset) is h5py.Dataset:
-        shape = dset.shape
-
-    return(shape)
-
-
-
-def extract_openPMD_params( filename ):
-    """
-    Extract the time and some openPMD parameters from a file
-
-    Parameter
-    ---------
-    filename: string
-        The path to the file from which parameters should be extracted
-
-    Returns
-    -------
-    A tuple with:
-    - A float corresponding to the time of this iteration in SI units
-    - A dictionary containing several parameters, such as the geometry, etc.
-    """
-    params = {}
-            
-    # Open the file, and do a version check
-    f = h5py.File( filename, 'r')
-    version = f.attrs['openPMD'].decode()
-    if version[:2] != '1.':
-        raise ValueError(
-            "File %s is not supported: Invalid openPMD version: "
-            "%s)" %( filename, version) )
-    params['extension'] = f.attrs['openPMDextension']
-
-    # Find the base path object, and extract the time
-    bpath = f[ f.attrs["basePath"] ]
-    t = bpath.attrs["time"] * bpath.attrs["timeUnitSI"]
-
-    # Find out whether fields are present and extract their geometry
-    field_path = f.attrs['meshesPath'].decode().strip('/')
-    if field_path in bpath.keys():
-        params['has_fields'] = True
-        # Pick the first field and inspect its geometry
-        first_field_path = next( iter(bpath[ field_path ]) )
-        first_field = bpath[ os.path.join(field_path, first_field_path) ]
-        params['geometry'] = first_field.attrs['geometry']
-        if params['geometry'] == "cartesian":
-            # Check if this a 2d or 3d Cartesian timeseries
-            dim = len( first_field.attrs['axisLabels'] )
-            if dim == 2:
-                params['geometry'] = "2dcartesian"
-            elif dim==3:
-                params['geometry'] = "3dcartesian"
-    else :
-        params['has_fields'] = False
-
-    # Find out whether particles are present
-    particle_path = f.attrs['particlesPath'].decode().strip('/')
-    if particle_path in bpath.keys():
-        params['has_particles'] = True
-    else :
-        params['has_particles'] = False
-    
-    # Close the file and return the parameters
-    f.close()
-    return( t, params )
-=======
->>>>>>> d1dea732
