# Change Log / Release Log for openPMD-viewer

<<<<<<< HEAD
## 1.0

This version introduces a capability to do slicing along several directions,
and for 1d, 2d, 3d and circ geometries.
It breaks backward compatibility: for a 3d field,
```get_field(field=field, coord=coord, iteration=iteration)```
used to return the central slice along `y` while it returns the full 3d field
now.
=======
## 0.9.0

This release adds two features:
- Improved calculation of the laser envelope, using the Hilbert transform.
- Reconstruction of full 3D field from a quasi-3D dataset, when passing `theta=None`.

## 0.8.2

This is a bug-fix release. It allows the slider to work properly in JupyterLab,
by using the `%matplotlib widget` magic.
>>>>>>> eed000a3

## 0.8.1

This version includes minor improvements to the viewer:
- (Experiemental) support for Windows users
- In the interactive Jupyter GUI, the user can now select the scale of the vertical axis.
- The function `get_emittance` has more options (including calculation of the slice emttance)
- The default `openPMD_notebook` now avoids warning messages about matplotlib inline, which used to occur even though `%matplotlib notebook` was used.

Many thanks to @MaxThevenet and @AngelFP for their contributions to this release!

## 0.8

This version introduces several improvements to the viewer:
- The ability to read files that contain fields in different geometries
(e.g. 3D fields and 2D slices).
- Better support for files that do not contain mesh (or do not contain
particles), including support for the openPMD 1.1.0 standard.
- Cloud-In-Cell deposition in histograms.
- Better handling of `%matplotlib notebook` for newer version of jupyter.

## 0.7.1

This version adds better support, when the local installation of matplotlib
has issues:

- The `LpaDiagnostics` can now work without matplotlib if needed.
- The `MacOSX` matplotlib backend is now avoided, since there can be issues
when using it in the latest version of Jupyter.

## 0.7.0

This version improves support for `ipywidgets` version 7, especially in
the layout of the slider.

In addition, with this version of `openPMD-viewer`, `matplotlib` is  not a
strict requirement anymore. This allows lighter installation for users that
need `openPMD-viewer` only as a data reader.

Finally, the calculation of the laser envelope in 2D has been improved
(see [PR 170](https://github.com/openPMD/openPMD-viewer/pull/170)). Note
that the function `wstd` (which is not documented in the tutorial, but
which some users might still use) has been renamed to `w_std`.

## 0.6.0

This version improves the layout of the Jupyter GUI and allows the user to
select a particular region of the plots through this GUI.

In addition, support for massless particle (e.g. photons) was added. In this
case, the momenta are returned in kg.m.s^-1, instead of using the
dimensionless momenta.

## 0.5.4

This is version `0.5.4` of openPMD-viewer.

It adds support for Python 3.4 (which erroneously dropped in the past).

## 0.5.3

This is version `0.5.3` of openPMD-viewer.

It corrects some of the issues with the size of boxes and widgets in the
interactive slider. In addition, the iteration number is now read from
the hdf5 metadata, and not the name of the file.

## 0.5.2

This is version `0.5.2` of openPMD-viewer.

It fixes some of the installation issues associated with Cython.

## 0.5.1

This is version `0.5.1` of openPMD-viewer.

It corrects a minor bug in the dependencies of the package.

## 0.5.0

This is version `0.5.0` of openPMD-viewer.

This new version includes the `ParticleTracker` object, which allows user to track individual particles across different iterations, provided that their `id` is stored in the openPMD file. Also, starting with this version, openPMD-viewer now depends on `Cython`.

For more information on how to use the `ParticleTracker`, see the tutorial notebook.

## 0.4.0

This is version `0.4.0` of openPMD-viewer.

This new version includes:
- support for 1D data
- an additional option `use_field_mesh` when plotting the particle. When set
to `True`, this option uses information from the field mesh to choose the parameters of the particle histograms (esp. the bins). This is useful in order to avoid plotting/binning artifacts (aliasing) when the particles are evenly spaced.

In addition, the package `opmd_viewer` now has an attribute `__version__`.

## 0.3.3

This is version `0.3.3` of openPMD-viewer.

This version fixed a bug with the executable `openPMD_notebook`. More precisely, the executable was not installed, when using `pip` or `conda`. In addition, it was failing with Python 3.

## 0.3.2

This is version `0.3.2` of openPMD-viewer. The following changes were introduced:

- The conda recipe in `conda_recipe/` was simplified and streamlined.
- The documentation now explains how to install openPMD-viewer with `conda`, the instructions to release the package was put into a document `RELEASING.md`.
- A file `MANIFEST.in` was added, to avoid issues with pip and Python 3.

## 0.3.1

This is version `0.3.1` of openPMD-viewer. This version introduces minor changes in the way the tests are run in `setup.py`. The aim of these changes are to prepare a conda release.

## 0.3.0

This is version `0.3.0` of openPMD-viewer. This version mainly adapts the interactive GUI so that it can be used with the newer version of `ipwidgets` (`ipywidgets 5.0`), while still being compatible with previous versions of `ipwidgets`. A number of other minor changes have been introduced:

- In the method `get_particle`, the argument `species` is now optional in the case where there is only one species.
- A number of methods in the LPA addons (`LpaDiagnostics` class) now have an optional argument `plot`, which allows to directly plot the data.

## 0.2.0

This is version `0.2.0` of openPMD-viewer. A number of minor changes and fixes have been made in order to make the package more general and to prepare it for a PyPI release. Here are the main changes:

- Support for the deprecated widget package `IPython.html` has been dropped. From now on, users need to install the widget package `ipywidgets`, for the GUI to work.
- The initialization of an `OpenPMDTimeSeries` object can now be made faster by setting the optional argument `check_all_files` to `False`.
- The data reader can now support `macroWeighted` quantities. As consequence, output files from [PIConGPU](https://github.com/ComputationalRadiationPhysics/picongpu) can now be correctly read.
- The package does not assume anymore that all species contain the same particle quantities. For instance, the package will support a file that contains the positions of ions, and the positions, momenta and weighting of electrons. As part of this, the attribute `OpenPMDTimeSeries.avail_ptcl_quantities` has been replaced by a dictionary `OpenPMDTimeSeries.avail_record_components`.
- This release introduces automatic PEP8 verification as part of the automatic tests that are run on Travis CI (see CONTRIBUTING.md).
- The evaluation of the waist and duration of the laser is now based on Gaussian fit of the transverse and longtudinal profile respectively.<|MERGE_RESOLUTION|>--- conflicted
+++ resolved
@@ -1,6 +1,5 @@
 # Change Log / Release Log for openPMD-viewer
 
-<<<<<<< HEAD
 ## 1.0
 
 This version introduces a capability to do slicing along several directions,
@@ -9,7 +8,7 @@
 ```get_field(field=field, coord=coord, iteration=iteration)```
 used to return the central slice along `y` while it returns the full 3d field
 now.
-=======
+
 ## 0.9.0
 
 This release adds two features:
@@ -20,7 +19,6 @@
 
 This is a bug-fix release. It allows the slider to work properly in JupyterLab,
 by using the `%matplotlib widget` magic.
->>>>>>> eed000a3
 
 ## 0.8.1
 
